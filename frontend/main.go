--- conflicted
+++ resolved
@@ -108,17 +108,7 @@
 		"multiply": func(a, b float64) float64 {
 			return a * b
 		},
-<<<<<<< HEAD
 	}).Parse(indexTemplate + jobStatusTemplate))
-=======
-		"add": func(a, b int) int {
-			return a + b
-		},
-		"hasPrefix": func(s, prefix string) bool {
-			return len(s) >= len(prefix) && s[:len(prefix)] == prefix
-		},
-	}).Parse(indexTemplate + researchStatusTemplate))
->>>>>>> e3d80981
 }
 
 func (f *Frontend) homePage(c *gin.Context) {
@@ -355,7 +345,6 @@
 	})
 }
 
-<<<<<<< HEAD
 func (f *Frontend) apiGetJob(c *gin.Context) {
 	jobID := c.Param("id")
 
@@ -374,11 +363,6 @@
 func (f *Frontend) submitJobAPI(c *gin.Context) {
 	var jobRequest shared.JobRequest
 	if err := c.ShouldBindJSON(&jobRequest); err != nil {
-=======
-func (f *Frontend) submitResearchAPI(c *gin.Context) {
-	var researchRequest shared.ResearchRequest
-	if err := c.ShouldBindJSON(&researchRequest); err != nil {
->>>>>>> e3d80981
 		c.JSON(http.StatusBadRequest, gin.H{
 			"error": "Invalid request format",
 		})
@@ -416,12 +400,8 @@
 	r.GET("/status/:id", f.researchStatus)
 	r.GET("/api/status", f.apiStatus)
 	r.GET("/api/jobs", f.apiJobs)
-<<<<<<< HEAD
 	r.GET("/api/jobs/:id", f.apiGetJob)
 	r.POST("/api/jobs", f.submitJobAPI)
-=======
-	r.POST("/api/jobs", f.submitResearchAPI)
->>>>>>> e3d80981
 
 	// Static files (if needed)
 	r.Static("/static", "./static")
